<?php
// This file is part of Moodle - http://moodle.org/
//
// Moodle is free software: you can redistribute it and/or modify
// it under the terms of the GNU General Public License as published by
// the Free Software Foundation, either version 3 of the License, or
// (at your option) any later version.
//
// Moodle is distributed in the hope that it will be useful,
// but WITHOUT ANY WARRANTY; without even the implied warranty of
// MERCHANTABILITY or FITNESS FOR A PARTICULAR PURPOSE.  See the
// GNU General Public License for more details.
//
// You should have received a copy of the GNU General Public License
// along with Moodle.  If not, see <http://www.gnu.org/licenses/>.

/**
 * Version info.
 *
 * @package     search_elastic
 * @copyright   Matt Porritt <mattp@catalyst-au.net>
 * @license     http://www.gnu.org/copyleft/gpl.html GNU GPL v3 or later
 */

defined('MOODLE_INTERNAL') || die();

<<<<<<< HEAD
$plugin->version = 20180041900;
$plugin->release   = 2018041900;      // Same as version.
=======
$plugin->version = 2018061100;
$plugin->release   = 2018061100;      // Same as version.
>>>>>>> 1576690a
$plugin->requires = 2016052304;
$plugin->component = 'search_elastic';
$plugin->maturity  = MATURITY_STABLE;
$plugin->dependencies = array(
        'local_aws' => 2017030100
);<|MERGE_RESOLUTION|>--- conflicted
+++ resolved
@@ -24,13 +24,8 @@
 
 defined('MOODLE_INTERNAL') || die();
 
-<<<<<<< HEAD
-$plugin->version = 20180041900;
-$plugin->release   = 2018041900;      // Same as version.
-=======
 $plugin->version = 2018061100;
 $plugin->release   = 2018061100;      // Same as version.
->>>>>>> 1576690a
 $plugin->requires = 2016052304;
 $plugin->component = 'search_elastic';
 $plugin->maturity  = MATURITY_STABLE;
