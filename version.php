<?php
// This file is part of Moodle - http://moodle.org/
//
// Moodle is free software: you can redistribute it and/or modify
// it under the terms of the GNU General Public License as published by
// the Free Software Foundation, either version 3 of the License, or
// (at your option) any later version.
//
// Moodle is distributed in the hope that it will be useful,
// but WITHOUT ANY WARRANTY; without even the implied warranty of
// MERCHANTABILITY or FITNESS FOR A PARTICULAR PURPOSE.  See the
// GNU General Public License for more details.
//
// You should have received a copy of the GNU General Public License
// along with Moodle.  If not, see <http://www.gnu.org/licenses/>.

/**
 * Version info.
 *
 * @package     search_elastic
 * @copyright   Matt Porritt <mattp@catalyst-au.net>
 * @license     http://www.gnu.org/copyleft/gpl.html GNU GPL v3 or later
 */

defined('MOODLE_INTERNAL') || die();

<<<<<<< HEAD
$plugin->version = 2017070400;
$plugin->release   = 2017070400;      // Same as version.
=======
$plugin->version = 2017070600;
$plugin->release   = 2017070600;      // Same as version.
>>>>>>> ef7666e3
$plugin->requires = 2016052304;
$plugin->component = 'search_elastic';
$plugin->maturity  = MATURITY_STABLE;
$plugin->dependencies = array(
        'local_aws' => 2017030100
);<|MERGE_RESOLUTION|>--- conflicted
+++ resolved
@@ -24,13 +24,8 @@
 
 defined('MOODLE_INTERNAL') || die();
 
-<<<<<<< HEAD
-$plugin->version = 2017070400;
-$plugin->release   = 2017070400;      // Same as version.
-=======
 $plugin->version = 2017070600;
 $plugin->release   = 2017070600;      // Same as version.
->>>>>>> ef7666e3
 $plugin->requires = 2016052304;
 $plugin->component = 'search_elastic';
 $plugin->maturity  = MATURITY_STABLE;
